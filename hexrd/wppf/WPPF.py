# standard imports
# ---------
from os import path
import time
import warnings


# 3rd party imports
# -----------------
import h5py

import lmfit

import numpy as np

from pylab import plot, ginput, close, title, xlabel, ylabel

from scipy.interpolate import CubicSpline

# hexrd imports
# -------------
from hexrd import constants
from hexrd.imageutil import snip1d_quad
from hexrd.material import Material
from hexrd.utils.multiprocess_generic import GenericMultiprocessing
from hexrd.valunits import valWUnit
from hexrd.wppf.peakfunctions import (
    calc_rwp,
    computespectrum_pvfcj,
    computespectrum_pvtch,
    computespectrum_pvpink,
    calc_Iobs_pvfcj,
    calc_Iobs_pvtch,
    calc_Iobs_pvpink,
)
from hexrd.wppf import wppfsupport
from hexrd.wppf.spectrum import Spectrum
from hexrd.wppf.parameters import Parameters
<<<<<<< HEAD
from hexrd.wppf.phase import (
    Phases_LeBail,
    Phases_Rietveld,
    Material_LeBail,
    Material_Rietveld,
)

=======
from hexrd.wppf.texture import harmonic_model, pole_figures
from hexrd.wppf.phase import Phases_LeBail, Phases_Rietveld, \
Material_LeBail, Material_Rietveld
import hexrd.resources
import lmfit
from scipy.interpolate import CubicSpline, interp1d
from hexrd.valunits import valWUnit
import yaml
from os import path
import time
import h5py
from pathlib import Path
import copy
from hexrd.utils.decorators import numba_njit_if_available
>>>>>>> 81ea6525

class LeBail:
    """
    ===========================================================================

    >> @AUTHOR: Saransh Singh, Lawrence Livermore National Lab,
                saransh1@llnl.gov
    >> @DATE: 05/19/2020 SS 1.0 original
              09/11/2020 SS 1.1 expt_spectrum, params and phases now have
              multiple input option for easy integration with hexrdgui
              09/14/2020 SS 1.2 bkgmethod is now a dictionary. if method is
              'chebyshev', the the value specifies the degree of the polynomial
              to use for background estimation
              01/22/2021 SS 1.3 added intensity_init option to initialize
              intensity with structure factors if the user so chooses
              01/22/2021 SS 1.4 added option to specify background via a
              filename or numpy array
              03/12/2021 SS 1.5 added _generate_default_parameter function

    >> @DETAILS: this is the main LeBail class and contains all the refinable
                 parameters for the analysis. Since the LeBail method has no
                 structural information during refinement, the refinable
                 parameters for this model will be:

                 1. a, b, c, alpha, beta, gamma : unit cell parameters
                 2. U, V, W : cagliotti paramaters
                 3. 2theta_0 : Instrumental zero shift error
                 4. eta1, eta2, eta3 : weight factor for gaussian vs lorentzian

                 @NOTE: All angles are always going to be in degrees

    >> @PARAMETERS:
        expt_spectrum: name of file or numpy array or Spectrum
                       class of experimental intensity
        params: yaml file or dictionary or Parameter class
        phases: yaml file or dictionary or Phases_Lebail class
        wavelength: dictionary of wavelengths
        bkgmethod: method to estimate background. either spline or chebyshev
                   fit or filename or numpy array
                   (last two options added 01/22/2021 SS)
        Intensity_init: if set to none, then some power of 10 is used.
                        User has option to pass in dictionary of structure
                        factors. must ensure that the size of structure factor
                        matches the possible reflections (added 01/22/2021 SS)
    ============================================================================
    """

    def _nm(x):
        return valWUnit("lp", "length", x, "nm")

    def __init__(
        self,
        expt_spectrum=None,
        params=None,
        phases=None,
        wavelength={
            "kalpha1": [_nm(0.15406), 1.0],
            "kalpha2": [_nm(0.154443), 1.0]
        },
        bkgmethod={"spline": None},
        intensity_init=None,
        peakshape="pvfcj",
    ):

        self.peakshape = peakshape
        self.bkgmethod = bkgmethod
        self.intensity_init = intensity_init

        # self.initialize_expt_spectrum(expt_spectrum)
        self.spectrum_expt = expt_spectrum

        if wavelength is not None:
            self.wavelength = wavelength

        self._tstart = time.time()

        self.phases = phases

        self.params = params

        self.initialize_Icalc()

        self.computespectrum()

        self._tstop = time.time()
        self.tinit = self._tstop - self._tstart
        self.niter = 0
        self.Rwplist = np.empty([0])
        self.gofFlist = np.empty([0])

    def __str__(self):
        resstr = "<LeBail Fit class>\nParameters of \
        the model are as follows:\n"
        resstr += self.params.__str__()
        return resstr

    def checkangle(ang, name):

        if np.abs(ang) > 180.0:
            warnings.warn(
                name
                + " : the absolute value of angles \
                                seems to be large > 180 degrees"
            )

    def params_vary_off(self):
        """
        no params are varied
        """
        for p in self.params:
            self.params[p].vary = False

    def params_vary_on(self):
        """
        all params are varied
        """
        for p in self.params:
            self.params[p].vary = True

    def dump_hdf5(self, file):
        """
        >> @AUTHOR: Saransh Singh, Lawrence Livermore National Lab,
                    saransh1@llnl.gov
        >> @DATE:   01/19/2021 SS 1.0 original
        >> @DETAILS: write out the hdf5 file with all the spectrum, parameters
                     and phases pecified by filename or h5py.File object
        """
        if isinstance(file, str):
            fexist = path.isfile(file)
            if fexist:
                fid = h5py.File(file, "r+")
            else:
                fid = h5py.File(file, "x")

        elif isinstance(file, h5py.File):
            fid = file

        else:
            raise RuntimeError(
                "Parameters: dump_hdf5 Pass in a filename \
                string or h5py.File object"
            )

        self.phases.dump_hdf5(fid)
        self.params.dump_hdf5(fid)
        self.spectrum_expt.dump_hdf5(fid, "experimental")
        self.spectrum_sim.dump_hdf5(fid, "simulated")
        self.background.dump_hdf5(fid, "background")

    def initialize_bkg(self):
        """
        the cubic spline seems to be the ideal route in terms
        of determining the background intensity. this involves
        selecting a small (~5) number of points from the spectrum,
        usually called the anchor points. a cubic spline interpolation
        is performed on this subset to estimate the overall background.
        scipy provides some useful routines for this

        the other option implemented is the chebyshev polynomials. this
        basically automates the background determination and removes the
        user from the loop which is required for the spline type background.
        """
        if self.bkgmethod is None:
            self._background = []
            for tth in self.tth_list:
                self._background.append(Spectrum(x=tth, y=np.zeros(tth.shape)))

        elif "spline" in self.bkgmethod.keys():
            self._background = []
            self.selectpoints()
            for i, pts in enumerate(self.points):
                tth = self.tth_list[i]
                x = pts[:, 0]
                y = pts[:, 1]
                self._background.append(self.splinefit(x, y, tth))

        elif "chebyshev" in self.bkgmethod.keys():
            self.chebyshevfit()

        elif "file" in self.bkgmethod.keys():
            if len(self._spectrum_expt) > 1:
                raise RuntimeError(
                    "initialize_bkg: \
                    file input not allowed for \
                    masked spectra."
                )
            else:
                bkg = Spectrum.from_file(self.bkgmethod["file"])
                x = bkg.x
                y = bkg.y
                cs = CubicSpline(x, y)

                yy = cs(self.tth_list)

                self._background = [Spectrum(x=self.tth_list[0], y=yy)]

        elif "array" in self.bkgmethod.keys():
            if len(self._spectrum_expt) > 1:
                raise RuntimeError(
                    "initialize_bkg: \
                    file input not allowed for \
                    masked spectra."
                )
            else:
                x = self.bkgmethod["array"][:, 0]
                y = self.bkgmethod["array"][:, 1]
                cs = CubicSpline(x, y)

                yy = cs(self._tth_list)

                self._background = [Spectrum(x=self.tth_list, y=yy)]

        elif "snip1d" in self.bkgmethod.keys():
            self._background = []
            for i, s in enumerate(self._spectrum_expt):
                if not self.tth_step:
                    ww = 3
                else:
                    if self.tth_step[i] > 0.0:
                        ww = np.rint(
                            self.bkgmethod["snip1d"][0] / self.tth_step[i]
                        ).astype(np.int32)
                    else:
                        ww = 3

                numiter = self.bkgmethod["snip1d"][1]

                yy = np.squeeze(
                    snip1d_quad(np.atleast_2d(s.y), w=ww, numiter=numiter)
                )
                self._background.append(Spectrum(x=self._tth_list[i], y=yy))

    def chebyshevfit(self):
        """
        03/08/2021 SS spectrum_expt is a list now. accounting
        for that change
        """
        self._background = []
        degree = self.bkgmethod["chebyshev"]

        for i, s in enumerate(self._spectrum_expt):
            tth = self._tth_list[i]
            if s.y.shape[0] <= degree:
                self._background.append(Spectrum(x=tth, y=np.zeros(tth.shape)))
            else:
                p = np.polynomial.Chebyshev.fit(
                    tth, s.y, degree, w=self._weights[i] ** 4
                )
                self._background.append(Spectrum(x=tth, y=p(tth)))

    def selectpoints(self):
        """
        03/08/2021 SS spectrum_expt is a list now. accounting
        for that change
        """
        # Keep matplotlib as an optional dependency
        from pylab import plot, ginput, close, title, xlabel, ylabel

        self.points = []
        for i, s in enumerate(self._spectrum_expt):
            txt = (
                f"Select points for background estimation;"
                f"click middle mouse button when done. segment # {i}"
            )
            title(txt)

            plot(s.x, s.y, "-k")
            xlabel("2$\theta$")
            ylabel("intensity (a.u.)")

            self.points.append(np.asarray(ginput(0, timeout=-1)))

            close()

    # cubic spline fit of background using custom points chosen from plot
    def splinefit(self, x, y, tth):
        """
        03/08/2021 SS adding tth as input. this is the
        list of points for which background is estimated
        """
        cs = CubicSpline(x, y)
        bkg = cs(tth)
        return Spectrum(x=tth, y=bkg)

    def calctth(self):
        self.tth = {}
        self.hkls = {}
        self.dsp = {}
        for p in self.phases:
            self.tth[p] = {}
            self.hkls[p] = {}
            self.dsp[p] = {}
            for k, l in self.phases.wavelength.items():
                t = self.phases[p].getTTh(l[0].value)
                allowed = self.phases[p].wavelength_allowed_hkls
                t = t[allowed]
                hkl = self.phases[p].hkls[allowed, :]
                dsp = self.phases[p].dsp[allowed]
                tth_min = min(self.tth_min)
                tth_max = max(self.tth_max)
                limit = np.logical_and(t >= tth_min, t <= tth_max)
                self.tth[p][k] = t[limit]
                self.hkls[p][k] = hkl[limit, :]
                self.dsp[p][k] = dsp[limit]

    def initialize_Icalc(self):
        """
        @DATE 01/22/2021 SS modified the function so Icalc can be initialized
        with a dictionary of structure factors
        """

        self.Icalc = {}

        if self.intensity_init is None:
            if self.spectrum_expt._y.max() > 0:
                n10 = np.floor(np.log10(self.spectrum_expt._y.max())) - 2
            else:
                n10 = 0

            for p in self.phases:
                self.Icalc[p] = {}
                for k in self.phases.wavelength.keys():
                    self.Icalc[p][k] = \
                        (10 ** n10) * np.ones(self.tth[p][k].shape)

        elif isinstance(self.intensity_init, dict):
            """
            first check if intensities for all phases are present in the
            passed dictionary
            """
            for p in self.phases:
                if p not in self.intensity_init:
                    raise RuntimeError(
                        "LeBail: Intensity was initialized\
                     using custom values. However, initial values for one \
                     or more phases seem to be missing from the dictionary."
                    )
                self.Icalc[p] = {}

                """
                now check that the size of the initial intensities provided is
                consistent with the number of reflections
                    (size of initial intensity > size of hkl is allowed.
                     the unused values are ignored.)
                for this we need to step through the different wavelengths in
                the spectrum and check each of them
                """
                for k in self.phases.wavelength:
                    if k not in self.intensity_init[p]:
                        raise RuntimeError(
                            "LeBail: Intensity was initialized\
                         using custom values. However, initial values for one \
                         or more wavelengths in spectrum seem to be missing \
                         from the dictionary."
                        )

                    if (self.tth[p][k].shape[0]
                            <= self.intensity_init[p][k].shape[0]):
                        self.Icalc[p][k] = self.intensity_init[p][k][
                            0:self.tth[p][k].shape[0]
                        ]
        else:
            raise RuntimeError(
                "LeBail: Intensity_init must be either\
                 None or a dictionary"
            )

    def computespectrum(self):
        """
        >> @AUTHOR: Saransh Singh, Lawrence Livermore National Lab,
                    saransh1@llnl.gov
        >> @DATE:   06/08/2020 SS 1.0 original
        >> @DETAILS: compute the simulated spectrum
        """
        x = self.tth_list
        y = np.zeros(x.shape)
        tth_list = np.ascontiguousarray(self.tth_list)

        for iph, p in enumerate(self.phases):

            for k, l in self.phases.wavelength.items():

                Ic = self.Icalc[p][k]

                shft_c = np.cos(0.5 * np.radians(self.tth[p][k])) * self.shft
                trns_c = np.sin(np.radians(self.tth[p][k])) * self.trns
                tth = self.tth[p][k] + self.zero_error + shft_c + trns_c

                dsp = self.dsp[p][k]
                hkls = self.hkls[p][k]
                # n = np.min((tth.shape[0], Ic.shape[0]))
                shkl = self.phases[p].shkl
                name = self.phases[p].name
                eta_n = f"self.{name}_eta_fwhm"
                eta_fwhm = eval(eta_n)
                strain_direction_dot_product = 0.0
                is_in_sublattice = False

                if self.peakshape == 0:
                    args = (
                        np.array([self.U, self.V, self.W]),
                        self.P,
                        np.array([self.X, self.Y]),
                        np.array([self.Xe, self.Ye, self.Xs]),
                        shkl,
                        eta_fwhm,
                        self.HL,
                        self.SL,
                        tth,
                        dsp,
                        hkls,
                        strain_direction_dot_product,
                        is_in_sublattice,
                        tth_list,
                        Ic,
                        self.xn,
                        self.wn,
                    )

                elif self.peakshape == 1:
                    args = (
                        np.array([self.U, self.V, self.W]),
                        self.P,
                        np.array([self.X, self.Y]),
                        np.array([self.Xe, self.Ye, self.Xs]),
                        shkl,
                        eta_fwhm,
                        tth,
                        dsp,
                        hkls,
                        strain_direction_dot_product,
                        is_in_sublattice,
                        tth_list,
                        Ic,
                    )

                elif self.peakshape == 2:
                    args = (
                        np.array([self.alpha0, self.alpha1]),
                        np.array([self.beta0, self.beta1]),
                        np.array([self.U, self.V, self.W]),
                        self.P,
                        np.array([self.X, self.Y]),
                        np.array([self.Xe, self.Ye, self.Xs]),
                        shkl,
                        eta_fwhm,
                        tth,
                        dsp,
                        hkls,
                        strain_direction_dot_product,
                        is_in_sublattice,
                        tth_list,
                        Ic,
                    )

                y += self.computespectrum_fcn(*args)

        self._spectrum_sim = Spectrum(x=x, y=y)

        P = calc_num_variables(self.params)

        errvec, self.Rwp, self.gofF = calc_rwp(
            self.spectrum_sim.data_array,
            self.spectrum_expt.data_array,
            self.weights.data_array,
            P,
        )
        return errvec

    def CalcIobs(self):
        """
        >> @AUTHOR:  Saransh Singh, Lawrence Livermore National Lab,
                     saransh1@llnl.gov
        >> @DATE:    06/08/2020 SS 1.0 original
        >> @DETAILS: this is one of the main functions to partition the expt
                     intensities to overlapping peaks in the calculated pattern
        """

        self.Iobs = {}
        spec_expt = self.spectrum_expt.data_array
        spec_sim = self.spectrum_sim.data_array
        tth_list = np.ascontiguousarray(self.tth_list)
        for iph, p in enumerate(self.phases):

            self.Iobs[p] = {}
            for k, l in self.phases.wavelength.items():

                Ic = self.Icalc[p][k]

                shft_c = np.cos(0.5 * np.radians(self.tth[p][k])) * self.shft
                trns_c = np.sin(np.radians(self.tth[p][k])) * self.trns
                tth = self.tth[p][k] + self.zero_error + shft_c + trns_c

                dsp = self.dsp[p][k]
                hkls = self.hkls[p][k]
                # n = np.min((tth.shape[0], Ic.shape[0]))  # !!! not used
                shkl = self.phases[p].shkl
                name = self.phases[p].name
                eta_n = f"self.{name}_eta_fwhm"
                eta_fwhm = eval(eta_n)
                strain_direction_dot_product = 0.0
                is_in_sublattice = False

                if self.peakshape == 0:
                    args = (
                        np.array([self.U, self.V, self.W]),
                        self.P,
                        np.array([self.X, self.Y]),
                        np.array([self.Xe, self.Ye, self.Xs]),
                        shkl,
                        eta_fwhm,
                        self.HL,
                        self.SL,
                        self.xn,
                        self.wn,
                        tth,
                        dsp,
                        hkls,
                        strain_direction_dot_product,
                        is_in_sublattice,
                        tth_list,
                        Ic,
                        spec_expt,
                        spec_sim,
                    )

                elif self.peakshape == 1:
                    args = (
                        np.array([self.U, self.V, self.W]),
                        self.P,
                        np.array([self.X, self.Y]),
                        np.array([self.Xe, self.Ye, self.Xs]),
                        shkl,
                        eta_fwhm,
                        tth,
                        dsp,
                        hkls,
                        strain_direction_dot_product,
                        is_in_sublattice,
                        tth_list,
                        Ic,
                        spec_expt,
                        spec_sim,
                    )

                elif self.peakshape == 2:
                    args = (
                        np.array([self.alpha0, self.alpha1]),
                        np.array([self.beta0, self.beta1]),
                        np.array([self.U, self.V, self.W]),
                        self.P,
                        np.array([self.X, self.Y]),
                        np.array([self.Xe, self.Ye, self.Xs]),
                        shkl,
                        eta_fwhm,
                        tth,
                        dsp,
                        hkls,
                        strain_direction_dot_product,
                        is_in_sublattice,
                        tth_list,
                        Ic,
                        spec_expt,
                        spec_sim,
                    )

                self.Iobs[p][k] = self.calc_Iobs_fcn(*args)

    def calcRwp(self, params):
        """
        >> @AUTHOR:  Saransh Singh, Lawrence Livermore National Lab,
                     saransh1@llnl.gov
        >> @DATE:    05/19/2020 SS 1.0 original
        >> @DETAILS: this routine computes the rwp for a set of parameters.
                     the parameters are used to set the values in the LeBail
                     class too
        """

        self._set_params_vals_to_class(params, init=False, skip_phases=False)
        self._update_shkl(params)

        errvec = self.computespectrum()

        return errvec

    def initialize_lmfit_parameters(self):

        params = lmfit.Parameters()

        for p in self.params:
            par = self.params[p]
            if par.vary:
                params.add(p, value=par.value, min=par.lb, max=par.ub)

        return params

    def update_parameters(self):

        for p in self.res.params:
            par = self.res.params[p]
            self.params[p].value = par.value

    def RefineCycle(self, print_to_screen=True):
        """
        >> @AUTHOR:  Saransh Singh, Lawrence Livermore National Lab,
                     saransh1@llnl.gov
        >> @DATE:    06/08/2020 SS 1.0 original
                     01/28/2021 SS 1.1 added optional print_to_screen argument
        >> @DETAILS: this is one refinement cycle for the least squares,
                     typically few  10s to 100s of cycles may be required for
                     convergence
        """
        self.CalcIobs()
        self.Icalc = self.Iobs

        self.res = self.Refine()
        self.update_parameters()
        self.niter += 1
        self.Rwplist = np.append(self.Rwplist, self.Rwp)
        self.gofFlist = np.append(self.gofFlist, self.gofF)

        if print_to_screen:
            print(
                "Finished iteration. Rwp: \
                {:.3f} % goodness of fit: {:.3f}".format(
                    self.Rwp * 100.0, self.gofF
                )
            )

    def Refine(self):
        """
        >> @AUTHOR:  Saransh Singh, Lawrence Livermore National Lab,
                     saransh1@llnl.gov
        >> @DATE:    05/19/2020 SS 1.0 original
        >> @DETAILS: this routine performs the least squares refinement for all
                     variables which are allowed to be varied.
        """

        params = self.initialize_lmfit_parameters()

        fdict = {
            "ftol": 1e-6,
            "xtol": 1e-6,
            "gtol": 1e-6,
            "verbose": 0,
            "max_nfev": 1000,
            "method": "trf",
            "jac": "2-point",
        }
        fitter = lmfit.Minimizer(self.calcRwp, params)

        res = fitter.least_squares(**fdict)
        return res

    def updatespectrum(self):
        """
        >> @AUTHOR:  Saransh Singh, Lawrence Livermore National Lab,
                     saransh1@llnl.gov
        >> @DATE:    11/23/2020 SS 1.0 original
                     03/05/2021 SS 1.1 added computation and update of Rwp
        >> @DETAILS: this routine computes the spectrum for an updated list of
                     parameters intended to be used for sensitivity and
                     identifiability analysis
        """

        """
        the err variable is the difference between
        simulated and experimental spectra
        """
        # ???: is this supposed to return something, or is it incomplete?
        params = self.initialize_lmfit_parameters()
        errvec = self.calcRwp(params)

    def _update_shkl(self, params):
        """
        if certain shkls are refined, then update
        them using the params arg. else use values from
        the parameter class
        """
        shkl_dict = {}
        for p in self.phases:
            shkl_name = self.phases[p].valid_shkl
            eq_const = self.phases[p].eq_constraints
            mname = self.phases[p].name
            key = [f"{mname}_{s}" for s in shkl_name]
            for s, k in zip(shkl_name, key):
                if k in params:
                    shkl_dict[s] = params[k].value
                else:
                    shkl_dict[s] = self.params[k].value

            self.phases[p].shkl = wppfsupport._fill_shkl(shkl_dict, eq_const)

    @property
    def U(self):
        return self._U

    @U.setter
    def U(self, Uinp):
        self._U = Uinp
        return

    @property
    def V(self):
        return self._V

    @V.setter
    def V(self, Vinp):
        self._V = Vinp
        return

    @property
    def W(self):
        return self._W

    @W.setter
    def W(self, Winp):
        self._W = Winp
        return

    @property
    def X(self):
        return self._X

    @X.setter
    def X(self, Xinp):
        self._X = Xinp
        return

    @property
    def Y(self):
        return self._Y

    @Y.setter
    def Y(self, Yinp):
        self._Y = Yinp
        return

    @property
    def gamma(self):
        return self._gamma

    @gamma.setter
    def gamma(self, val):
        self._gamma = val

    @property
    def Hcag(self):
        return self._Hcag

    @Hcag.setter
    def Hcag(self, val):
        self._Hcag = val

    @property
    def HL(self):
        return self._HL

    @HL.setter
    def HL(self, val):
        self._HL = val

    @property
    def SL(self):
        return self._SL

    @SL.setter
    def SL(self, val):
        self._SL = val

    @property
    def alpha0(self):
        return self._alpha0

    @alpha0.setter
    def alpha0(self, val):
        self._alpha0 = val

    @property
    def alpha1(self):
        return self._alpha1

    @alpha1.setter
    def alpha1(self, val):
        self._alpha1 = val

    @property
    def beta0(self):
        return self._beta0

    @beta0.setter
    def beta0(self, val):
        self._beta0 = val

    @property
    def beta1(self):
        return self._beta1

    @beta1.setter
    def beta1(self, val):
        self._beta1 = val

    @property
    def tth_list(self):
        if isinstance(self.spectrum_expt._x, np.ma.MaskedArray):
            return self.spectrum_expt._x.filled()
        else:
            return self.spectrum_expt._x

    @property
    def zero_error(self):
        return self._zero_error

    @zero_error.setter
    def zero_error(self, value):
        self._zero_error = value
        return

    @property
    def eta_fwhm(self):
        return self._eta_fwhm

    @eta_fwhm.setter
    def eta_fwhm(self, val):
        self._eta_fwhm = val

    @property
    def shft(self):
        return self._shft

    @shft.setter
    def shft(self, val):
        self._shft = val

    @property
    def trns(self):
        return self._trns

    @trns.setter
    def trns(self, val):
        self._trns = val

    @property
    def peakshape(self):
        return self._peakshape

    @peakshape.setter
    def peakshape(self, val):
        """
        @TODO make sure the parameter list
        is updated when the peakshape changes
        """
        if isinstance(val, str):
            if val == "pvfcj":
                self._peakshape = 0
            elif val == "pvtch":
                self._peakshape = 1
            elif val == "pvpink":
                self._peakshape = 2
            else:
                msg = (
                    "invalid peak shape string. "
                    "must be: \n"
                    "1. pvfcj: pseudo voight (Finger, Cox, Jephcoat)\n"
                    "2. pvtch: pseudo voight (Thompson, Cox, Hastings)\n"
                    "3. pvpink: Pink beam (Von Dreele)"
                )
                raise ValueError(msg)
        elif isinstance(val, int):
            if val >= 0 and val <= 2:
                self._peakshape = val
            else:
                msg = (
                    "invalid peak shape int. "
                    "must be: \n"
                    "1. 0: pseudo voight (Finger, Cox, Jephcoat)\n"
                    "2. 1: pseudo voight (Thompson, Cox, Hastings)\n"
                    "3. 2: Pink beam (Von Dreele)"
                )
                raise ValueError(msg)

        """
        update parameters
        """
        if hasattr(self, "params"):
            params = wppfsupport._generate_default_parameters_LeBail(
                self.phases, self.peakshape
            )
            for p in params:
                if p in self.params:
                    params[p] = self.params[p]
            self._params = params
            self._set_params_vals_to_class(params, init=True, skip_phases=True)
            self.computespectrum()

    @property
    def computespectrum_fcn(self):
        if self.peakshape == 0:
            return computespectrum_pvfcj
        elif self.peakshape == 1:
            return computespectrum_pvtch
        elif self.peakshape == 2:
            return computespectrum_pvpink

    @property
    def calc_Iobs_fcn(self):
        if self.peakshape == 0:
            return calc_Iobs_pvfcj
        elif self.peakshape == 1:
            return calc_Iobs_pvtch
        elif self.peakshape == 2:
            return calc_Iobs_pvpink

    @property
    def spectrum_expt(self):
        vector_list = [s.y for s in self._spectrum_expt]

        spec_masked = join_regions(
            vector_list, self.global_index, self.global_shape
        )
        return Spectrum(x=self._tth_list_global, y=spec_masked)

    @spectrum_expt.setter
    def spectrum_expt(self, expt_spectrum):
        """
        >> @AUTHOR:  Saransh Singh, Lawrence Livermore National Lab,
                     saransh1@llnl.gov
        >> @DATE:    05/19/2020 SS 1.0 original
                     09/11/2020 SS 1.1 multiple data types accepted as input
                     09/14/2020 SS 1.2 background method chebyshev now has user
                       specified polynomial degree
                     03/03/2021 SS 1.3 moved the initialization to the property
                       definition of self.spectrum_expt
                     05/03/2021 SS 2.0 moved weight calculation and background
                       initialization to the property definition
                     03/05/2021 SS 2.1 adding support for masked array
                       np.ma.MaskedArray
                     03/08/2021 SS 3.0 spectrum_expt is now a list to deal with
                        the masked arrays
        >> @DETAILS: load the experimental spectum of 2theta-intensity
        """
        if expt_spectrum is not None:
            if isinstance(expt_spectrum, Spectrum):
                """
                directly passing the spectrum class
                """
                self._spectrum_expt = [expt_spectrum]
                # self._spectrum_expt.nan_to_zero()
                self.global_index = [(0, expt_spectrum.shape[0])]
                self.global_mask = np.zeros(
                    [
                        expt_spectrum.shape[0],
                    ],
                    dtype=np.bool,
                )
                self._tth_list = [s._x for s in self._spectrum_expt]
                self._tth_list_global = expt_spectrum._x
                self.offset = False

            elif isinstance(expt_spectrum, np.ndarray):
                """
                initialize class using a nx2 array
                """
                if np.ma.is_masked(expt_spectrum):
                    """
                    @date 03/05/2021 SS 1.0 original
                    this is an instance of masked array where there are
                    nans in the spectrum. this will have to be handled with
                    a lot of care. steps are as follows:
                    1. if array is masked array, then check if any values are
                       masked or not.
                    2. if they are then the spectrum_expt is a list of
                       individual islands of the spectrum, each with its own
                       background
                    3. Every place where spectrum_expt is used, we will do a
                       type test to figure out the logic of the operations
                    """
                    expt_spec_list, gidx = separate_regions(expt_spectrum)
                    self.global_index = gidx
                    self.global_shape = expt_spectrum.shape[0]
                    self.global_mask = expt_spectrum.mask[:, 1]
                    self._spectrum_expt = []
                    for s in expt_spec_list:
                        self._spectrum_expt.append(
                            Spectrum(
                                x=s[:, 0],
                                y=s[:, 1],
                                name="expt_spectrum"
                            )
                        )

                else:
                    max_ang = expt_spectrum[-1, 0]
                    if max_ang < np.pi:
                        warnings.warn(
                            "angles are small and appear to \
                            be in radians. please check"
                        )

                    self._spectrum_expt = [
                        Spectrum(
                            x=expt_spectrum[:, 0],
                            y=expt_spectrum[:, 1],
                            name="expt_spectrum",
                        )
                    ]

                    self.global_index = [
                        (0, self._spectrum_expt[0].x.shape[0])
                    ]
                    self.global_shape = expt_spectrum.shape[0]
                    self.global_mask = np.zeros(
                        [
                            expt_spectrum.shape[0],
                        ],
                        dtype=np.bool,
                    )

                self._tth_list = [s._x for s in self._spectrum_expt]
                self._tth_list_global = expt_spectrum[:, 0]
                self.offset = False

            elif isinstance(expt_spectrum, str):
                """
                load from a text file
                undefined behavior if text file has nans
                """
                if path.exists(expt_spectrum):
                    self._spectrum_expt = [
                        Spectrum.from_file(expt_spectrum, skip_rows=0)
                    ]
                    # self._spectrum_expt.nan_to_zero()
                    self.global_index = [
                        (0, self._spectrum_expt[0].x.shape[0])
                    ]
                    self.global_shape = self._spectrum_expt[0].x.shape[0]
                    self.global_mask = np.zeros(
                        [
                            self.global_shape,
                        ],
                        dtype=np.bool,
                    )
                else:
                    raise FileNotFoundError(
                        "input spectrum file doesn't exist."
                    )

                self._tth_list = [self._spectrum_expt[0]._x]
                self._tth_list_global = self._spectrum_expt[0]._x
                self.offset = False

            """
            03/08/2021 SS tth_min and max are now lists
            """
            self.tth_max = []
            self.tth_min = []
            self.ntth = []
            for s in self._spectrum_expt:
                self.tth_max.append(s.x.max())
                self.tth_min.append(s.x.min())
                self.ntth.append(s.x.shape[0])

            """
            03/02/2021 SS added tth_step for some computations
            related to snip background estimation
            @TODO this will not work for masked spectrum
            03/08/2021 tth_step is a list now
            """
            self.tth_step = []
            for tmi, tma, nth in zip(self.tth_min, self.tth_max, self.ntth):
                if nth > 1:
                    self.tth_step.append((tma - tmi) / nth)
                else:
                    self.tth_step.append(0.0)

            """
            @date 03/03/2021 SS
            there are cases when the intensity in the spectrum is
            negative. our approach will be to offset the spectrum to make all
            the values positive for the computation and then finally offset it
            when the computation has finished.
            03/08/2021 all quantities are lists now
            """
            for s in self._spectrum_expt:
                self.offset = []
                self.offset_val = []
                if np.any(s.y < 0.0):
                    self.offset.append(True)
                    self.offset_val.append(s.y.min())
                    s.y = s.y - s.y.min()

            """
            @date 09/24/2020 SS
            catching the cases when intensity is zero.
            for these points the weights will become
            infinite. therefore, these points will be
            masked out and assigned a weight of zero.
            In addition, if any points have negative
            intensity, they will also be assigned a zero
            weight
            03/08/2021 SS everything is a list now
            """
            self._weights = []
            for s in self._spectrum_expt:
                mask = s.y <= 0.0
                ww = np.zeros(s.y.shape)
                """also initialize statistical weights
                for the error calculation"""
                ww[~mask] = 1.0 / np.sqrt(s.y[~mask])
                self._weights.append(ww)

            self.initialize_bkg()
        else:
            raise RuntimeError("expt_spectrum setter: spectrum is None")

    @property
    def spectrum_sim(self):
        tth, inten = self._spectrum_sim.data
        inten[self.global_mask] = np.nan
        inten += self.background.y

        return Spectrum(x=tth, y=inten)

    @property
    def background(self):
        vector_list = [s.y for s in self._background]

        bkg_masked = join_regions(
            vector_list, self.global_index, self.global_shape
        )
        return Spectrum(x=self.tth_list, y=bkg_masked)

    @property
    def weights(self):
        weights_masked = join_regions(
            self._weights, self.global_index, self.global_shape
        )
        return Spectrum(x=self.tth_list, y=weights_masked)

    @property
    def params(self):
        return self._params

    @params.setter
    def params(self, param_info):
        """
        >> @AUTHOR:  Saransh Singh, Lawrence Livermore National Lab,
                     saransh1@llnl.gov
        >> @DATE:    05/19/2020 SS 1.0 original
                     09/11/2020 SS 1.1 modified to accept multiple input types
                     03/05/2021 SS 2.0 moved everything to the property setter
        >> @DETAILS: initialize parameter list from file. if no file given,
                     then initialize to some default values
                     (lattice constants are for CeO2)
        """
        from scipy.special import roots_legendre

        xn, wn = roots_legendre(16)
        self.xn = xn[8:]
        self.wn = wn[8:]

        if param_info is not None:
            if isinstance(param_info, Parameters):
                """
                directly passing the parameter class
                """
                self._params = param_info
                params = param_info

            else:
                params = Parameters()

                if isinstance(param_info, dict):
                    """
                    initialize class using dictionary read from the yaml file
                    """
                    for k, v in param_info.items():
                        params.add(
                            k,
                            value=np.float(v[0]),
                            lb=np.float(v[1]),
                            ub=np.float(v[2]),
                            vary=np.bool(v[3]),
                        )

                elif isinstance(param_info, str):
                    """
                    load from a yaml file
                    """
                    if path.exists(param_info):
                        params.load(param_info)
                    else:
                        raise FileNotFoundError(
                            "input spectrum file doesn't exist."
                        )

                """
                this part initializes the lattice parameters in the
                """
                for p in self.phases:
                    wppfsupport._add_lp_to_params(params, self.phases[p])

                self._params = params
        else:
            """
            first three are cagliotti parameters
            next two are the lorentz paramters
            final is the zero instrumental peak position error
            mixing factor calculated by Thomax, Cox, Hastings formula
            """
            params = wppfsupport._generate_default_parameters_LeBail(
                self.phases, self.peakshape
            )
            self._params = params

        self._set_params_vals_to_class(params, init=True, skip_phases=True)

    @property
    def phases(self):
        return self._phases

    @phases.setter
    def phases(self, phase_info):
        """
        >> @AUTHOR:  Saransh Singh, Lawrence Livermore National Lab,
                     saransh1@llnl.gov
        >> @DATE:    06/08/2020 SS 1.0 original
                     09/11/2020 SS 1.1 multiple different ways to initialize
                       phases
                     09/14/2020 SS 1.2 added phase initialization from
                       material.Material class
                     03/05/2021 SS 2.0 moved everything to property setter
        >> @DETAILS: load the phases for the LeBail fits
        """

        if phase_info is not None:
            if isinstance(phase_info, Phases_LeBail):
                """
                directly passing the phase class
                """
                self._phases = phase_info

            else:

                if hasattr(self, "wavelength"):
                    if self.wavelength is not None:
                        p = Phases_LeBail(wavelength=self.wavelength)
                else:
                    p = Phases_LeBail()

                if isinstance(phase_info, dict):
                    """
                    initialize class using a dictionary with key as
                    material file and values as the name of each phase
                    """
                    for material_file in phase_info:
                        material_names = phase_info[material_file]
                        if not isinstance(material_names, list):
                            material_names = [material_names]
                        p.add_many(material_file, material_names)

                elif isinstance(phase_info, str):
                    """
                    load from a yaml file
                    """
                    if path.exists(phase_info):
                        p.load(phase_info)
                    else:
                        raise FileNotFoundError("phase file doesn't exist.")

                elif isinstance(phase_info, Material):
                    p[phase_info.name] = Material_LeBail(
                        fhdf=None, xtal=None,
                        dmin=None, material_obj=phase_info
                    )

                elif isinstance(phase_info, list):
                    for mat in phase_info:
                        p[mat.name] = Material_LeBail(
                            fhdf=None, xtal=None,
                            dmin=None, material_obj=mat
                        )

                        p.num_phases += 1

                    for mat in p:
                        p[mat].pf = 1.0 / p.num_phases

                self._phases = p

        self.calctth()

        for p in self.phases:
            (
                self.phases[p].valid_shkl,
                self.phases[p].eq_constraints,
                self.phases[p].rqd_index,
                self.phases[p].trig_ptype,
            ) = wppfsupport._required_shkl_names(self.phases[p])

    def _set_params_vals_to_class(self, params, init=False, skip_phases=False):
        """
        @date 03/12/2021 SS 1.0 original
        take values in parameters and set the
        corresponding class values with the same
        name
        """
        for p in params:
            if init:
                setattr(self, p, params[p].value)
            else:
                if hasattr(self, p):
                    setattr(self, p, params[p].value)

        if not skip_phases:

            updated_lp = False

            for p in self.phases:
                mat = self.phases[p]
                """
                PART 1: update the lattice parameters
                """
                lp = []
                lpvary = False
                pre = p + "_"

                name = [f"{pre}{x}" for x in wppfsupport._lpname]

                for nn in name:
                    if nn in params:
                        if params[nn].vary:
                            lpvary = True
                        lp.append(params[nn].value)
                    elif nn in self.params:
                        lp.append(self.params[nn].value)

                if not lpvary:
                    pass
                else:
                    lp = self.phases[p].Required_lp(lp)
                    mat.lparms = np.array(lp)
                    mat._calcrmt()
                    updated_lp = True

            if updated_lp:
                self.calctth()


def _nm(x):
    return valWUnit("lp", "length", x, "nm")


def extract_intensities(
    polar_view,
    tth_array,
    params=None,
    phases=None,
    wavelength={"kalpha1": _nm(0.15406), "kalpha2": _nm(0.154443)},
    bkgmethod={"chebyshev": 10},
    intensity_init=None,
    termination_condition={"rwp_perct_change": 0.05, "max_iter": 100},
    peakshape="pvtch",
):
    """
    ===========================================================================

    >> @AUTHOR:  Saransh Singh, Lanwrence Livermore National Lab,
                 saransh1@llnl.gov
    >> @DATE:    01/28/2021 SS 1.0 original
                 03/03/2021 SS 1.1 removed detector_mask since polar_view is
                 now a masked array
    >> @DETAILS: this function is used for extracting the experimental pole
                 figure intensities from the polar 2theta-eta map. The workflow
                 is to simply run the LeBail class, in parallel, over the
                 different azimuthal profiles and return the Icalc values for
                 the different wavelengths in the calculation. For now, the
                 multiprocessing is done using the multiprocessing module which
                 comes natively with python. Extension to MPI will be done
                 later if necessary.
    >> @PARAMS   polar_view: mxn array with the polar view. the parallelization
                             is done !!! this is now a masked numpy array !!!
                             over "m" i.e. the eta dimension
                    tth_array: nx1 array with two theta values at each sampling
                               point
                    params: parameter values for the LeBail class. Could be in
                            the form of yaml file, dictionary or Parameter
                            class
                    phases: materials to use in intensity extraction. could be
                            a list of material objects, or file or dictionary
                    wavelength: dictionary of wavelengths to be used in the
                                computation
                    bkgmethod: "spline" or "chebyshev" or "snip"
                                default is chebyshev
                    intensity_init: initial intensities for each reflection.
                                    If none, then it is specified to some power
                                    of 10 depending on maximum intensity in
                                    spectrum (only used for powder simulator)
    ============================================================================
    """

    # prepare the data file to distribute suing multiprocessing
    data_inp_list = []

    # check if the dimensions all match
    if polar_view.shape[1] != tth_array.shape[0]:
        raise RuntimeError(
            "WPPF : extract_intensities : \
                            inconsistent dimensions \
                            of polar_view and tth_array variables."
        )

    non_zeros_index = []
    for i in range(polar_view.shape[0]):
        d = polar_view[i, :]
        # make sure that there is atleast one nonzero pixel

        if np.sum(~d.mask) > 1:
            data = np.ma.stack((tth_array, d)).T
            data_inp_list.append(data)
            non_zeros_index.append(i)

    kwargs = {
        "params": params,
        "phases": phases,
        "wavelength": wavelength,
        "bkgmethod": bkgmethod,
        "termination_condition": termination_condition,
        "peakshape": peakshape,
    }

    P = GenericMultiprocessing()
    results = P.parallelise_function(
        data_inp_list, single_azimuthal_extraction, **kwargs
    )

    """
    process the outputs from the multiprocessing to make the
    simulated polar views, tables of hkl <--> intensity etc. at
    each azimuthal location
    in this section, all the rows which had no pixels
    falling on detector will be handles
    separately
    """
    pv_simulated = np.zeros(polar_view.shape)
    extracted_intensities = []
    hkls = []
    tths = []
    for i in range(len(non_zeros_index)):
        idx = non_zeros_index[i]
        xp, yp, rwp, Icalc, hkl, tth = results[i]

        intp_int = np.interp(tth_array, xp, yp, left=0.0, right=0.0)

        pv_simulated[idx, :] = intp_int

        extracted_intensities.append(Icalc)
        hkls.append(hkl)
        tths.append(tth)

    """
    make the values outside detector NaNs and convert to masked array
    """
    pv_simulated[polar_view.mask] = np.nan
    pv_simulated = np.ma.masked_array(
        pv_simulated, mask=np.isnan(pv_simulated)
    )

    return extracted_intensities, hkls, tths, non_zeros_index, pv_simulated


def single_azimuthal_extraction(
    expt_spectrum,
    params=None,
    phases=None,
    wavelength={"kalpha1": _nm(0.15406), "kalpha2": _nm(0.154443)},
    bkgmethod={"chebyshev": 10},
    intensity_init=None,
    termination_condition=None,
    peakshape="pvtch",
):

    kwargs = {
        "expt_spectrum": expt_spectrum,
        "params": params,
        "phases": phases,
        "wavelength": wavelength,
        "bkgmethod": bkgmethod,
        "peakshape": peakshape,
    }

    # get termination conditions for the LeBail refinement
    del_rwp = termination_condition["rwp_perct_change"]
    max_iter = termination_condition["max_iter"]

    L = LeBail(**kwargs)

    rel_error = 1.0
    init_error = 1.0
    niter = 0

    # when change in Rwp < 0.05% or reached maximum iteration
    while rel_error > del_rwp and niter < max_iter:
        L.RefineCycle(print_to_screen=False)
        rel_error = 100.0 * np.abs((L.Rwp - init_error))
        init_error = L.Rwp
        niter += 1

    res = (L.spectrum_sim._x, L.spectrum_sim._y, L.Rwp, L.Iobs, L.hkls, L.tth)
    return res


class Rietveld:
    """
    ===========================================================================

    >> @AUTHOR:  Saransh Singh, Lawrence Livermore National Lab,
                 saransh1@llnl.gov
    >> @DATE:    01/08/2020 SS 1.0 original
                 07/13/2020 SS 2.0 complete rewrite to include new
                   parameter/material/pattern class
                 02/01/2021 SS 2.1 peak shapes from Thompson,Cox and Hastings
                   formula using X anf Y parameters for the lorentzian peak
                   widths
    >> @DETAILS: this is the main rietveld class and contains all the refinable
                 parameters for the analysis. the member classes are as follows
                 (in order of initialization):
                    1. Spectrum     contains the experimental spectrum
                    2. Background   contains the background extracted from
                                    spectrum
                    3. Refine       contains all the machinery for refinement
    ============================================================================
    """

    def __init__(
        self,
        expt_spectrum=None,
        params=None,
        phases=None,
        wavelength={"kalpha1": [_nm(0.15406), 1.0],
                    "kalpha2": [_nm(0.154443), 0.52]},
        bkgmethod={"spline": None},
        peakshape="pvfcj",
        shape_factor=1.0,
        particle_size=1.0,
        phi=0.0,
    ):

        self.bkgmethod = bkgmethod
        self.shape_factor = shape_factor
        self.particle_size = particle_size
        self.phi = phi
        self.peakshape = peakshape
        self.spectrum_expt = expt_spectrum

        self._tstart = time.time()

        if wavelength is not None:
            self.wavelength = wavelength
            for k, v in self.wavelength.items():
                v[0] = valWUnit("lp", "length", v[0].getVal("nm"), "nm")

        self.phases = phases

        self.params = params

        self.PolarizationFactor()
        self.computespectrum()

        self._tstop = time.time()
        self.tinit = self._tstop - self._tstart

        self.niter = 0
        self.Rwplist = np.empty([0])
        self.gofFlist = np.empty([0])

    def __str__(self):
        resstr = "<Rietveld Fit class>\nParameters of \
        the model are as follows:\n"
        resstr += self.params.__str__()
        return resstr

    def initialize_bkg(self):
        """
        the cubic spline seems to be the ideal route in terms
        of determining the background intensity. this involves
        selecting a small (~5) number of points from the spectrum,
        usually called the anchor points. a cubic spline interpolation
        is performed on this subset to estimate the overall background.
        scipy provides some useful routines for this

        the other option implemented is the chebyshev polynomials. this
        basically automates the background determination and removes the
        user from the loop which is required for the spline type background.
        """
        if self.bkgmethod is None:
            self._background = []
            for tth in self.tth_list:
                self._background.append(Spectrum(x=tth, y=np.zeros(tth.shape)))

        elif "spline" in self.bkgmethod.keys():
            self._background = []
            self.selectpoints()
            for i, pts in enumerate(self.points):
                tth = self.tth_list[i]
                x = pts[:, 0]
                y = pts[:, 1]
                self._background.append(self.splinefit(x, y, tth))

        elif "chebyshev" in self.bkgmethod.keys():
            self.chebyshevfit()

        elif "file" in self.bkgmethod.keys():
            if len(self._spectrum_expt) > 1:
                raise RuntimeError(
                    "initialize_bkg: \
                    file input not allowed for \
                    masked spectra."
                )
            else:
                bkg = Spectrum.from_file(self.bkgmethod["file"])
                x = bkg.x
                y = bkg.y
                cs = CubicSpline(x, y)

                yy = cs(self.tth_list)

                self._background = [Spectrum(x=self.tth_list[0], y=yy)]

        elif "array" in self.bkgmethod.keys():
            if len(self._spectrum_expt) > 1:
                raise RuntimeError(
                    "initialize_bkg: \
                    file input not allowed for \
                    masked spectra."
                )
            else:
                x = self.bkgmethod["array"][:, 0]
                y = self.bkgmethod["array"][:, 1]
                cs = CubicSpline(x, y)

                yy = cs(self._tth_list)

                self._background = [Spectrum(x=self.tth_list, y=yy)]

        elif "snip1d" in self.bkgmethod.keys():
            self._background = []
            for i, s in enumerate(self._spectrum_expt):
                if not self.tth_step:
                    ww = 3
                else:
                    if self.tth_step[i] > 0.0:
                        ww = np.rint(
                            self.bkgmethod["snip1d"][0] / self.tth_step[i]
                        ).astype(np.int32)
                    else:
                        ww = 3

                numiter = self.bkgmethod["snip1d"][1]

                yy = np.squeeze(
                    snip1d_quad(np.atleast_2d(s.y), w=ww, numiter=numiter)
                )
                self._background.append(Spectrum(x=self._tth_list[i], y=yy))

    def chebyshevfit(self):
        """
        03/08/2021 SS spectrum_expt is a list now. accounting
        for that change
        """
        self._background = []
        degree = self.bkgmethod["chebyshev"]
        for i, s in enumerate(self._spectrum_expt):
            tth = self._tth_list[i]
            p = np.polynomial.Chebyshev.fit(
                tth, s.y, degree, w=self._weights[i] ** 2
            )
            self._background.append(Spectrum(x=tth, y=p(tth)))

    def selectpoints(self):
        """
        03/08/2021 SS spectrum_expt is a list now. accounting
        for that change
        """

        # Keep matplotlib as an optional dependency
        from pylab import plot, ginput, close, title, xlabel, ylabel

        self.points = []
        for i, s in enumerate(self._spectrum_expt):
            txt = (
                f"Select points for background estimation;"
                f"click middle mouse button when done. segment # {i}"
            )
            title(txt)

            plot(s.x, s.y, "-k")
            xlabel("2$\theta$")
            ylabel("intensity (a.u.)")

            self.points.append(np.asarray(ginput(0, timeout=-1)))

            close()

    # cubic spline fit of background using custom points chosen from plot
    def splinefit(self, x, y, tth):
        """
        03/08/2021 SS adding tth as input. this is the
        list of points for which background is estimated
        """
        cs = CubicSpline(x, y)
        bkg = cs(tth)
        return Spectrum(x=tth, y=bkg)

    def calctth(self):
        self.tth = {}
        self.hkls = {}
        self.dsp = {}
        self.limit = {}
        for p in self.phases:
            self.tth[p] = {}
            self.hkls[p] = {}
            self.dsp[p] = {}
            self.limit[p] = {}

            for k, l in self.phases.wavelength.items():
                t = self.phases[p][k].getTTh(l[0].value)
                allowed = self.phases[p][k].wavelength_allowed_hkls
                t = t[allowed]
                hkl = self.phases[p][k].hkls[allowed, :]
                dsp = self.phases[p][k].dsp[allowed]
                tth_min = min(self.tth_min)
                tth_max = max(self.tth_max)
                limit = np.logical_and(t >= tth_min, t <= tth_max)
                self.limit[p][k] = limit
                self.tth[p][k] = t[limit]
                self.hkls[p][k] = hkl[limit, :]
                self.dsp[p][k] = dsp[limit]

    def calcsf(self):
        self.sf = {}
        self.sf_raw = {}
        self.extinction = {}
        self.absorption = {}
        for p in self.phases:
            self.sf[p] = {}
            self.sf_raw[p] = {}
            self.extinction[p] = {}
            self.absorption[p] = {}
            for k, l in self.phases.wavelength.items():
                w = l[0].getVal("nm")
                w_int = l[1]
                tth = self.tth[p][k]
                # allowed = self.phases[p][k].wavelength_allowed_hkls
                # limit = self.limit[p][k]
                self.sf[p][k], self.sf_raw[p][k] = \
                    self.phases[p][k].CalcXRSF(w, w_int)

                self.extinction[p][k] = self.phases[p][k].calc_extinction(
                    10.0 * w,
                    tth,
                    self.sf_raw[p][k],
                    self.shape_factor,
                    self.particle_size,
                )
                self.absorption[p][k] = self.phases[p][k].calc_absorption(
                    tth, self.phi, 10.0 * w
                )

    def PolarizationFactor(self):

        # tth = self.tth
        self.LP = {}
        Ph = self.Ph
        for p in self.phases:
            self.LP[p] = {}
            for k, l in self.phases.wavelength.items():
                t = np.radians(self.tth[p][k])
<<<<<<< HEAD
                self.LP[p][k] = (
                    (1 + Ph * np.cos(t) ** 2)
                    / np.cos(0.5 * t)
                    / np.sin(0.5 * t) ** 2
                    / (2.0 * (1 + Ph))
                )
=======
                self.LP[p][k] = (1 + Ph*np.cos(t)**2) / \
                    np.cos(0.5*t)/np.sin(0.5*t)**2/ \
                    (2.0*(1 + Ph)) 
>>>>>>> 81ea6525

    def computespectrum(self):
        """
        >> @AUTHOR:     Saransh Singh, Lawrence Livermore National Lab
        >> @EMAIL:      saransh1@llnl.gov
        >> @DATE:       06/08/2020 SS 1.0 original
        >> @DETAILS:    compute the simulated spectrum
        """
        x = self.tth_list
        y = np.zeros(x.shape)
        tth_list = np.ascontiguousarray(self.tth_list)

        for iph, p in enumerate(self.phases):

            for k, l in self.phases.wavelength.items():

                shft_c = np.cos(0.5 * np.radians(self.tth[p][k])) * self.shft
                trns_c = np.sin(np.radians(self.tth[p][k])) * self.trns
                tth = self.tth[p][k] + self.zero_error + shft_c + trns_c

                pf = self.phases[p][k].pf / self.phases[p][k].vol ** 2
                sf = self.sf[p][k]
                lp = self.LP[p][k]
                extinction = self.extinction[p][k]
                absorption = self.absorption[p][k]

                n = np.min((tth.shape[0], sf.shape[0], lp.shape[0]))

                tth = tth[:n]
                sf = sf[:n]
                lp = lp[:n]
                extinction = extinction[:n]
                absorption = absorption[:n]

                Ic = self.scale * pf * sf * lp  # *extinction*absorption

                dsp = self.dsp[p][k]
                hkls = self.hkls[p][k]

                shkl = self.phases[p][k].shkl
                name = self.phases[p][k].name
                eta_n = f"self.{name}_eta_fwhm"
                eta_fwhm = eval(eta_n)
                strain_direction_dot_product = 0.0
                is_in_sublattice = False

                if self.peakshape == 0:
                    args = (
                        np.array([self.U, self.V, self.W]),
                        self.P,
                        np.array([self.X, self.Y]),
                        np.array([self.Xe, self.Ye, self.Xs]),
                        shkl,
                        eta_fwhm,
                        self.HL,
                        self.SL,
                        tth,
                        dsp,
                        hkls,
                        strain_direction_dot_product,
                        is_in_sublattice,
                        tth_list,
                        Ic,
                        self.xn,
                        self.wn,
                    )

                elif self.peakshape == 1:
                    args = (
                        np.array([self.U, self.V, self.W]),
                        self.P,
                        np.array([self.X, self.Y]),
                        np.array([self.Xe, self.Ye, self.Xs]),
                        shkl,
                        eta_fwhm,
                        tth,
                        dsp,
                        hkls,
                        strain_direction_dot_product,
                        is_in_sublattice,
                        tth_list,
                        Ic,
                    )

                elif self.peakshape == 2:
                    args = (
                        np.array([self.alpha0, self.alpha1]),
                        np.array([self.beta0, self.beta1]),
                        np.array([self.U, self.V, self.W]),
                        self.P,
                        np.array([self.X, self.Y]),
                        np.array([self.Xe, self.Ye, self.Xs]),
                        shkl,
                        eta_fwhm,
                        tth,
                        dsp,
                        hkls,
                        strain_direction_dot_product,
                        is_in_sublattice,
                        tth_list,
                        Ic,
                    )

                y += self.computespectrum_fcn(*args)

        self._spectrum_sim = Spectrum(x=x, y=y)

        P = calc_num_variables(self.params)

        errvec, self.Rwp, self.gofF = calc_rwp(
            self.spectrum_sim.data_array,
            self.spectrum_expt.data_array,
            self.weights.data_array,
            P,
        )
        return errvec

    def calcRwp(self, params):
        """
        >> @AUTHOR:  Saransh Singh, Lawrence Livermore National Lab,
                     saransh1@llnl.gov
        >> @DATE:    05/19/2020 SS 1.0 original
        >> @DETAILS: this routine computes the weighted error between
                     calculated and experimental spectra. goodness of fit is
                     also calculated. the weights are the inverse squareroot of
                     the experimental intensities
        """

        """
        the err variable is the difference between
        simulated and experimental spectra
        """
        self._set_params_vals_to_class(params, init=False, skip_phases=False)
        self._update_shkl(params)
        errvec = self.computespectrum()

        return errvec

    def initialize_lmfit_parameters(self):

        params = lmfit.Parameters()

        for p in self.params:
            par = self.params[p]
            if par.vary:
                params.add(p, value=par.value, min=par.lb, max=par.ub)

        return params

    def update_parameters(self):

        for p in self.res.params:
            par = self.res.params[p]
            self.params[p].value = par.value

    def Refine(self):
        """
        >> @AUTHOR:  Saransh Singh, Lawrence Livermore National Lab,
                     saransh1@llnl.gov
        >> @DATE:    05/19/2020 SS 1.0 original
        >> @DETAILS: this routine performs the least squares refinement for all
                     variables that are allowed to be varied.
        """

        params = self.initialize_lmfit_parameters()

        fdict = {
            "ftol": 1e-6,
            "xtol": 1e-6,
            "gtol": 1e-6,
            "verbose": 0,
            "max_nfev": 1000,
            "method": "trf",
            "jac": "2-point",
        }

        fitter = lmfit.Minimizer(self.calcRwp, params)

        self.res = fitter.least_squares(**fdict)

        self.update_parameters()

        self.niter += 1
        self.Rwplist = np.append(self.Rwplist, self.Rwp)
        self.gofFlist = np.append(self.gofFlist, self.gofF)

        print(
            "Finished iteration. Rwp: {:.3f} % goodness of \
              fit: {:.3f}".format(
                self.Rwp * 100.0, self.gofF
            )
        )

    def _set_params_vals_to_class(self, params, init=False, skip_phases=False):
        """
        @date: 03/12/2021 SS 1.0 original
        @details: set the values from parameters to the Rietveld class
        """
        for p in params:
            if init:
                setattr(self, p, params[p].value)
            else:
                if hasattr(self, p):
                    setattr(self, p, params[p].value)
        if not skip_phases:
            updated_lp = False
            updated_atominfo = False
            pf = []
            for ii, p in enumerate(self.phases):
                name = f"{p}_phase_fraction"
                if name in params:
                    pf.append(params[name].value)
                else:
                    pf.append(self.phases.phase_fraction[ii])

                for lpi in self.phases[p]:
                    mat = self.phases[p][lpi]

                    """
                    PART 1: update the lattice parameters
                    """
                    lp = []
                    lpvary = False
                    pre = f"{p}_"
                    name = [f"{pre}{x}" for x in wppfsupport._lpname]
                    for nn in name:
                        if nn in params:
                            if params[nn].vary:
                                lpvary = True
                            lp.append(params[nn].value)
                        elif nn in self.params:
                            lp.append(self.params[nn].value)

                    if not lpvary:
                        pass
                    else:
                        lp = self.phases[p][lpi].Required_lp(lp)
                        self.phases[p][lpi].lparms = np.array(lp)
                        updated_lp = True
                    """
                    PART 2: update the atom info
                    """
                    atom_type = mat.atom_type
                    atom_label = wppfsupport._getnumber(atom_type)

                    for i in range(atom_type.shape[0]):
                        Z = atom_type[i]
                        elem = constants.ptableinverse[Z]
                        nx = f"{p}_{elem}{atom_label[i]}_x"
                        ny = f"{p}_{elem}{atom_label[i]}_y"
                        nz = f"{p}_{elem}{atom_label[i]}_z"
                        oc = f"{p}_{elem}{atom_label[i]}_occ"

                        if mat.aniU:
                            Un = []
                            for j in range(6):
                                Un.append(
                                    (
                                        f"{p}_{elem}"
                                        f"{atom_label[i]}"
                                        f"_{wppfsupport._nameU[j]}"
                                    )
                                )
                        else:
                            dw = f"{p}_{elem}{atom_label[i]}_dw"

                        if nx in params:
                            x = params[nx].value
                            updated_atominfo = True
                        else:
                            x = self.params[nx].value

                        if ny in params:
                            y = params[ny].value
                            updated_atominfo = True
                        else:
                            y = self.params[ny].value

                        if nz in params:
                            z = params[nz].value
                            updated_atominfo = True
                        else:
                            z = self.params[nz].value

                        if oc in params:
                            oc = params[oc].value
                            updated_atominfo = True
                        else:
                            oc = self.params[oc].value

                        if mat.aniU:
                            U = []
                            for j in range(6):
                                if Un[j] in params:
                                    updated_atominfo = True
                                    U.append(params[Un[j]].value)
                                else:
                                    U.append(self.params[Un[j]].value)
                            U = np.array(U)
                            mat.U[i, :] = U
                        else:
                            if dw in params:
                                dw = params[dw].value
                                updated_atominfo = True
                            else:
                                dw = self.params[dw].value
                            mat.U[i] = dw

                        mat.atom_pos[i, :] = np.array([x, y, z, oc])

                    if mat.aniU:
                        mat.calcBetaij()
                    if updated_lp:
                        mat._calcrmt()

                if updated_lp:
                    self.calctth()

                if updated_lp or updated_atominfo:
                    self.calcsf()

            self.phases.phase_fraction = pf

    def _update_shkl(self, params):
        """
        if certain shkls are refined, then update
        them using the params arg. else use values from
        the parameter class
        """
        shkl_dict = {}
        for p in self.phases:
            for k in self.phases[p]:
                shkl_name = self.phases[p][k].valid_shkl
                eq_const = self.phases[p][k].eq_constraints
                mname = self.phases[p][k].name
                key = [f"{mname}_{s}" for s in shkl_name]
                for s, kk in zip(shkl_name, key):
                    if kk in params:
                        shkl_dict[s] = params[kk].value
                    else:
                        shkl_dict[s] = self.params[kk].value

                self.phases[p][k].shkl = wppfsupport._fill_shkl(
                    shkl_dict, eq_const
                )

    @property
    def params(self):
        return self._params

    @params.setter
    def params(self, param_info):
        """
        >> @AUTHOR:  Saransh Singh, Lawrence Livermore National Lab,
                    bsaransh1@llnl.gov
        >> @DATE:    05/19/2020 SS 1.0 original
        >>           07/15/2020 SS 1.1 modified to add lattice parameters,
                       atom positions and isotropic DW factors
                     02/01/2021 SS 2.0 modified to follow same input style as
                       LeBail class with inputs of Parameter class, dict or
                       filename valid
        >> @DETAILS: initialize parameter list from file. if no file given,
                     then initialize to some default values
                     (lattice constants are for CeO2)
        """
        from scipy.special import roots_legendre

        xn, wn = roots_legendre(16)
        self.xn = xn[8:]
        self.wn = wn[8:]
        if param_info is not None:
            if isinstance(param_info, Parameters):
                """
                directly passing the parameter class
                """
                self._params = param_info
                params = param_info
            else:
                params = Parameters()

                if isinstance(param_info, dict):
                    """
                    initialize class using dictionary read from the yaml file
                    """
                    for k, v in param_info.items():
                        params.add(
                            k,
                            value=np.float(v[0]),
                            lb=np.float(v[1]),
                            ub=np.float(v[2]),
                            vary=np.bool(v[3]),
                        )

                elif isinstance(param_info, str):
                    """
                    load from a yaml file
                    """
                    if path.exists(param_info):
                        params.load(param_info)
                    else:
                        raise FileNotFoundError(
                            "input spectrum file doesn't exist."
                        )

                    """
                    this part initializes the lattice parameters, atom
                    positions in asymmetric unit, occupation and the isotropic
                    debye waller factor. the anisotropic DW factors will be
                    added in the future
                    """
                    for p in self.phases:
                        for lpi in self.phases[p]:
                            wppfsupport._add_atominfo_to_params(
                                params, self.phases[p][lpi]
                            )

                self._params = params

        else:
            """
            first three are cagliotti parameters
            next are the lorentz paramters
            a scale parameter and
            final is the zero instrumental peak position error
            """
            params = wppfsupport._generate_default_parameters_Rietveld(
                self.phases, self.peakshape
            )
            self._params = params

        self._set_params_vals_to_class(params, init=True, skip_phases=True)

    @property
    def spectrum_expt(self):
        vector_list = [s.y for s in self._spectrum_expt]

        spec_masked = join_regions(
            vector_list, self.global_index, self.global_shape
        )
        return Spectrum(x=self._tth_list_global, y=spec_masked)

    @spectrum_expt.setter
    def spectrum_expt(self, expt_spectrum):
        """
        >> @AUTHOR:  Saransh Singh, Lawrence Livermore National Lab,
                     saransh1@llnl.gov
        >> @DATE:    05/19/2020 SS 1.0 original
                     09/11/2020 SS 1.1 multiple data types accepted as input
                     09/14/2020 SS 1.2 background method chebyshev now has user
                       specified polynomial degree
                     03/03/2021 SS 1.3 moved the initialization to the property
                       definition of self.spectrum_expt
                     05/03/2021 SS 2.0 moved weight calculation and background
                       initialization to the property definition
                     03/05/2021 SS 2.1 adding support for masked array
                       np.ma.MaskedArray
                     03/08/2021 SS 3.0 spectrum_expt is now a list to deal with
                       the masked arrays
        >> @DETAILS: load the experimental spectum of 2theta-intensity
        """
        if expt_spectrum is not None:
            if isinstance(expt_spectrum, Spectrum):
                """
                directly passing the spectrum class
                """
                self._spectrum_expt = [expt_spectrum]
                # self._spectrum_expt.nan_to_zero()
                self.global_index = [(0, expt_spectrum.shape[0])]
                self.global_mask = np.zeros(
                    [
                        expt_spectrum.shape[0],
                    ],
                    dtype=np.bool,
                )
                self._tth_list = [s._x for s in self._spectrum_expt]
                self._tth_list_global = expt_spectrum._x
                self.offset = False

            elif isinstance(expt_spectrum, np.ndarray):
                """
                initialize class using a nx2 array
                """
                if np.ma.is_masked(expt_spectrum):
                    """
                    @date 03/05/2021 SS 1.0 original
                    this is an instance of masked array where there are
                    nans in the spectrum. this will have to be handled with
                    a lot of care. steps are as follows:
                    1. if array is masked array, then check if any values are
                    masked or not.
                    2. if they are then the spectrum_expt is a list of
                    individual islands of the spectrum, each with its own
                    background
                    3. Every place where spectrum_expt is used, we will do a
                    type test to figure out the logic of the operations
                    """
                    expt_spec_list, gidx = separate_regions(expt_spectrum)
                    self.global_index = gidx
                    self.global_shape = expt_spectrum.shape[0]
                    self.global_mask = expt_spectrum.mask[:, 1]
                    self._spectrum_expt = []
                    for s in expt_spec_list:
                        self._spectrum_expt.append(
                            Spectrum(x=s[:, 0],
                                     y=s[:, 1],
                                     name="expt_spectrum")
                        )

                else:
                    max_ang = expt_spectrum[-1, 0]
                    if max_ang < np.pi:
                        warnings.warn(
                            "angles are small and appear to \
                            be in radians. please check"
                        )

                    self._spectrum_expt = [
                        Spectrum(
                            x=expt_spectrum[:, 0],
                            y=expt_spectrum[:, 1],
                            name="expt_spectrum",
                        )
                    ]

                    self.global_index = [
                        (0, self._spectrum_expt[0].x.shape[0])
                    ]
                    self.global_shape = expt_spectrum.shape[0]
                    self.global_mask = np.zeros(
                        [
                            expt_spectrum.shape[0],
                        ],
                        dtype=np.bool,
                    )

                self._tth_list = [s._x for s in self._spectrum_expt]
                self._tth_list_global = expt_spectrum[:, 0]
                self.offset = False

            elif isinstance(expt_spectrum, str):
                """
                load from a text file
                undefined behavior if text file has nans
                """
                if path.exists(expt_spectrum):
                    self._spectrum_expt = [
                        Spectrum.from_file(expt_spectrum, skip_rows=0)
                    ]
                    # self._spectrum_expt.nan_to_zero()
                    self.global_index = [
                        (0, self._spectrum_expt[0].x.shape[0])
                    ]
                    self.global_shape = self._spectrum_expt[0].x.shape[0]
                    self.global_mask = np.zeros(
                        [
                            self.global_shape,
                        ],
                        dtype=np.bool,
                    )
                else:
                    raise FileNotFoundError(
                        "input spectrum file doesn't exist."
                    )

                self._tth_list = [self._spectrum_expt[0]._x]
                self._tth_list_global = self._spectrum_expt[0]._x
                self.offset = False

            """
            03/08/2021 SS tth_min and max are now lists
            """
            self.tth_max = []
            self.tth_min = []
            self.ntth = []
            for s in self._spectrum_expt:
                self.tth_max.append(s.x.max())
                self.tth_min.append(s.x.min())
                self.ntth.append(s.x.shape[0])

            """
            03/02/2021 SS added tth_step for some computations
            related to snip background estimation
            @TODO this will not work for masked spectrum
            03/08/2021 tth_step is a list now
            """
            self.tth_step = []
            for tmi, tma, nth in zip(self.tth_min, self.tth_max, self.ntth):
                if nth > 1:
                    self.tth_step.append((tma - tmi) / nth)
                else:
                    self.tth_step.append(0.0)

            """
            @date 03/03/2021 SS
            there are cases when the intensity in the spectrum is
            negative. our approach will be to offset the spectrum to make all
            the values positive for the computation and then finally offset it
            when the computation has finished.
            03/08/2021 all quantities are lists now
            """
            for s in self._spectrum_expt:
                self.offset = []
                self.offset_val = []
                if np.any(s.y < 0.0):
                    self.offset.append(True)
                    self.offset_val.append(s.y.min())
                    s.y = s.y - s.y.min()

            """
            @date 09/24/2020 SS
            catching the cases when intensity is zero.
            for these points the weights will become
            infinite. therefore, these points will be
            masked out and assigned a weight of zero.
            In addition, if any points have negative
            intensity, they will also be assigned a zero
            weight
            03/08/2021 SS everything is a list now
            """
            self._weights = []
            for s in self._spectrum_expt:
                mask = s.y <= 0.0
                ww = np.zeros(s.y.shape)
                """also initialize statistical weights
                for the error calculation"""
                ww[~mask] = 1.0 / np.sqrt(s.y[~mask])
                self._weights.append(ww)

            self.initialize_bkg()
        else:
            raise RuntimeError("expt_spectrum setter: spectrum is None")

    @property
    def spectrum_sim(self):
        tth, inten = self._spectrum_sim.data
        inten[self.global_mask] = np.nan
        inten += self.background.y

        return Spectrum(x=tth, y=inten)

    @property
    def background(self):
        vector_list = [s.y for s in self._background]

        bkg_masked = join_regions(
            vector_list, self.global_index, self.global_shape
        )
        return Spectrum(x=self.tth_list, y=bkg_masked)

    @property
    def weights(self):
        weights_masked = join_regions(
            self._weights, self.global_index, self.global_shape
        )
        return Spectrum(x=self.tth_list, y=weights_masked)

    @property
    def phases(self):
        return self._phases

    @phases.setter
    def phases(self, phase_info):
        """
        >> @AUTHOR:  Saransh Singh, Lawrence Livermore National Lab,
                     saransh1@llnl.gov
        >> @DATE:    06/08/2020 SS 1.0 original
                     02/01/2021 SS 2.0 modified to follow same input style as
                       LeBail class with inputs of Material class, dict, list
                       or filename valid
        >> @DETAILS: load the phases for the LeBail fits
        """

        if phase_info is not None:
            if isinstance(phase_info, Phases_Rietveld):
                """
                directly passing the phase class
                """
                self._phases = phase_info
            else:

                if hasattr(self, "wavelength"):
                    if self.wavelength is not None:
                        p = Phases_Rietveld(wavelength=self.wavelength)
                else:
                    p = Phases_Rietveld()

                if isinstance(phase_info, dict):
                    """
                    initialize class using a dictionary with key as
                    material file and values as the name of each phase
                    """
                    for material_file in phase_info:
                        material_names = phase_info[material_file]
                        if not isinstance(material_names, list):
                            material_names = [material_names]
                        p.add_many(material_file, material_names)

                elif isinstance(phase_info, str):
                    """
                    load from a yaml file
                    """
                    if path.exists(phase_info):
                        p.load(phase_info)
                    else:
                        raise FileNotFoundError("phase file doesn't exist.")

                elif isinstance(phase_info, Material):
                    if not p.phase_dict:
                        p[phase_info.name] = {}

                    for k, v in self.wavelength.items():
                        E = (
                            1.0e6
                            * constants.cPlanck
                            * constants.cLight
                            / constants.cCharge
                            / v[0].value
                        )
                        phase_info.beamEnergy = valWUnit(
                            "kev", "ENERGY", E, "keV"
                        )
                        p[phase_info.name][k] = Material_Rietveld(
                            fhdf=None, xtal=None,
                            dmin=None, material_obj=phase_info
                        )
                        p[phase_info.name][k].pf = 1.0
                    p.num_phases = 1

                elif isinstance(phase_info, list):
                    for mat in phase_info:
                        p[mat.name] = {}
                        for k, v in self.wavelength.items():
                            E = (
                                1.0e6
                                * constants.cPlanck
                                * constants.cLight
                                / constants.cCharge
                                / v[0].value
                            )
                            mat.beamEnergy = valWUnit(
                                "kev", "ENERGY", E, "keV"
                            )
                            p[mat.name][k] = Material_Rietveld(
                                fhdf=None, xtal=None,
                                dmin=None, material_obj=mat
                            )
                        p.num_phases += 1

                    for mat in p:
                        for k, v in self.wavelength.items():
                            p[mat][k].pf = 1.0 / p.num_phases
                self._phases = p

        self.calctth()
        self.calcsf()

        for p in self.phases:
            for k in self.phases[p]:
                (
                    self._phases[p][k].valid_shkl,
                    self._phases[p][k].eq_constraints,
                    self._phases[p][k].rqd_index,
                    self._phases[p][k].trig_ptype,
                ) = wppfsupport._required_shkl_names(self._phases[p][k])

    @property
    def peakshape(self):
        return self._peakshape

    @peakshape.setter
    def peakshape(self, val):
        """
        @TODO make sure the parameter list
        is updated when the peakshape changes
        """
        if isinstance(val, str):
            if val == "pvfcj":
                self._peakshape = 0
            elif val == "pvtch":
                self._peakshape = 1
            elif val == "pvpink":
                self._peakshape = 2
            else:
                msg = (
                    "invalid peak shape string. "
                    "must be: \n"
                    "1. pvfcj: pseudo voight (Finger, Cox, Jephcoat)\n"
                    "2. pvtch: pseudo voight (Thompson, Cox, Hastings)\n"
                    "3. pvpink: Pink beam (Von Dreele)"
                )
                raise ValueError(msg)
        elif isinstance(val, int):
            if val >= 0 and val <= 2:
                self._peakshape = val
            else:
                msg = (
                    "invalid peak shape int. "
                    "must be: \n"
                    "1. 0: pseudo voight (Finger, Cox, Jephcoat)\n"
                    "2. 1: pseudo voight (Thompson, Cox, Hastings)\n"
                    "3. 2: Pink beam (Von Dreele)"
                )
                raise ValueError(msg)

        """
        update parameters
        """
        if hasattr(self, "params"):
            params = wppfsupport._generate_default_parameters_Rietveld(
                self.phases, self.peakshape
            )
            for p in params:
                if p in self.params:
                    params[p] = self.params[p]
            self._params = params
            self._set_params_vals_to_class(params, init=True, skip_phases=True)
            self.computespectrum()

    @property
    def computespectrum_fcn(self):
        if self.peakshape == 0:
            return computespectrum_pvfcj
        elif self.peakshape == 1:
            return computespectrum_pvtch
        elif self.peakshape == 2:
            return computespectrum_pvpink

    @property
    def calc_Iobs_fcn(self):
        if self.peakshape == 0:
            return calc_Iobs_pvfcj
        elif self.peakshape == 1:
            return calc_Iobs_pvtch
        elif self.peakshape == 2:
            return calc_Iobs_pvpink

    @property
    def U(self):
        return self._U

    @U.setter
    def U(self, Uinp):
        self._U = Uinp
        return

    @property
    def V(self):
        return self._V

    @V.setter
    def V(self, Vinp):
        self._V = Vinp
        return

    @property
    def W(self):
        return self._W

    @W.setter
    def W(self, Winp):
        self._W = Winp
        return

    @property
    def P(self):
        return self._P

    @P.setter
    def P(self, Pinp):
        self._P = Pinp
        return

    @property
    def X(self):
        return self._X

    @X.setter
    def X(self, Xinp):
        self._X = Xinp
        return

    @property
    def Xe(self):
        return self._Xe

    @Xe.setter
    def Xe(self, Xeinp):
        self._Xe = Xeinp
        return

    @property
    def Xs(self):
        return self._Xs

    @Xs.setter
    def Xs(self, Xsinp):
        self._Xs = Xsinp
        return

    @property
    def Y(self):
        return self._Y

    @Y.setter
    def Y(self, Yinp):
        self._Y = Yinp
        return

    @property
    def Ye(self):
        return self._Ye

    @Ye.setter
    def Ye(self, Yeinp):
        self._Ye = Yeinp
        return

    @property
    def gamma(self):
        return self._gamma

    @gamma.setter
    def gamma(self, val):
        self._gamma = val

    @property
    def Hcag(self):
        return self._Hcag

    @Hcag.setter
    def Hcag(self, val):
        self._Hcag = val

    @property
    def tth_list(self):
        if isinstance(self.spectrum_expt._x, np.ma.MaskedArray):
            return self.spectrum_expt._x.filled()
        else:
            return self.spectrum_expt._x

    @property
    def zero_error(self):
        return self._zero_error

    @zero_error.setter
    def zero_error(self, value):
        self._zero_error = value
        return

    @property
    def scale(self):
        return self._scale

    @scale.setter
    def scale(self, value):
        self._scale = value
        return

    @property
    def Ph(self):
        return self._Ph

    @Ph.setter
    def Ph(self, val):
        self._Ph = val

    @property
    def eta_fwhm(self):
        return self._eta_fwhm

    @eta_fwhm.setter
    def eta_fwhm(self, val):
        self._eta_fwhm = val


def calc_num_variables(params):
    P = 0
    for pp in params:
        if params[pp].vary:
            P += 1
    return P


def separate_regions(masked_spec_array):
    """
    utility function for separating array into separate
    islands as dictated by mask. this function was taken from
    stackoverflow
    https://stackoverflow.com/questions/43385877/
    efficient-numpy-subarrays-extraction-from-a-mask
    """
    array = masked_spec_array.data
    mask = ~masked_spec_array.mask[:, 1]
    m0 = np.concatenate(([False], mask, [False]))
    idx = np.flatnonzero(m0[1:] != m0[:-1])
    gidx = [(idx[i], idx[i + 1]) for i in range(0, len(idx), 2)]
    return [array[idx[i]: idx[i + 1], :] for i in range(0, len(idx), 2)], gidx


def join_regions(vector_list, global_index, global_shape):
    """
    @author Saransh Singh Lawrence Livermore National Lab
    @date 03/08/2021 SS 1.0 original
    @details utility function for joining different pieces of masked array
    into one masked array
    """
    out_vector = np.empty(
        [
            global_shape,
        ]
    )
    out_vector[:] = np.nan
    for s, ids in zip(vector_list, global_index):
        out_vector[ids[0]: ids[1]] = s

    # out_array = np.ma.masked_array(out_array, mask = np.isnan(out_array))
    return out_vector


<<<<<<< HEAD
def generate_pole_figures(hkls, tth, Icalc):
    """
    >> @AUTHOR  Saransh Singh Lawrence Livermore national Lab
    >> @DATE    02/05/2021 SS 1.0 original
    >> @DETAILS this is the section where we'll do the texture
    computations for now. the idea is to get the A(h,y) function
    for the determination of the ODF. Using spherical harmonics
    for now nut will switch to discrete harmonics in the future
    """
    pass


=======
>>>>>>> 81ea6525
peakshape_dict = {
    "pvfcj": "pseudo-voight (finger, cox, jephcoat)",
    "pvtch": "pseudo-voight (thompson, cox, hastings)",
    "pvpink": "pseudo-voight (von dreele)",
}<|MERGE_RESOLUTION|>--- conflicted
+++ resolved
@@ -36,7 +36,6 @@
 from hexrd.wppf import wppfsupport
 from hexrd.wppf.spectrum import Spectrum
 from hexrd.wppf.parameters import Parameters
-<<<<<<< HEAD
 from hexrd.wppf.phase import (
     Phases_LeBail,
     Phases_Rietveld,
@@ -44,22 +43,6 @@
     Material_Rietveld,
 )
 
-=======
-from hexrd.wppf.texture import harmonic_model, pole_figures
-from hexrd.wppf.phase import Phases_LeBail, Phases_Rietveld, \
-Material_LeBail, Material_Rietveld
-import hexrd.resources
-import lmfit
-from scipy.interpolate import CubicSpline, interp1d
-from hexrd.valunits import valWUnit
-import yaml
-from os import path
-import time
-import h5py
-from pathlib import Path
-import copy
-from hexrd.utils.decorators import numba_njit_if_available
->>>>>>> 81ea6525
 
 class LeBail:
     """
@@ -1838,18 +1821,12 @@
             self.LP[p] = {}
             for k, l in self.phases.wavelength.items():
                 t = np.radians(self.tth[p][k])
-<<<<<<< HEAD
                 self.LP[p][k] = (
                     (1 + Ph * np.cos(t) ** 2)
                     / np.cos(0.5 * t)
                     / np.sin(0.5 * t) ** 2
                     / (2.0 * (1 + Ph))
                 )
-=======
-                self.LP[p][k] = (1 + Ph*np.cos(t)**2) / \
-                    np.cos(0.5*t)/np.sin(0.5*t)**2/ \
-                    (2.0*(1 + Ph)) 
->>>>>>> 81ea6525
 
     def computespectrum(self):
         """
@@ -2868,22 +2845,6 @@
     # out_array = np.ma.masked_array(out_array, mask = np.isnan(out_array))
     return out_vector
 
-
-<<<<<<< HEAD
-def generate_pole_figures(hkls, tth, Icalc):
-    """
-    >> @AUTHOR  Saransh Singh Lawrence Livermore national Lab
-    >> @DATE    02/05/2021 SS 1.0 original
-    >> @DETAILS this is the section where we'll do the texture
-    computations for now. the idea is to get the A(h,y) function
-    for the determination of the ODF. Using spherical harmonics
-    for now nut will switch to discrete harmonics in the future
-    """
-    pass
-
-
-=======
->>>>>>> 81ea6525
 peakshape_dict = {
     "pvfcj": "pseudo-voight (finger, cox, jephcoat)",
     "pvtch": "pseudo-voight (thompson, cox, hastings)",
