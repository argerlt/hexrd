--- conflicted
+++ resolved
@@ -748,13 +748,6 @@
                 Z = self.atom_type[i]
                 elem = constants.ptableinverse[Z]
 
-<<<<<<< HEAD
-                wav = np.linspace(1.16E2, 2.86399992e-03, 189)
-                zs = np.ones_like(wav)*Z
-                zrs = np.zeros_like(wav)
-                data_zs = np.vstack((wav, zs, zrs)).T
-=======
->>>>>>> a59e57f5
                 if Z <= 92:
                     gid = fid.get('/'+elem)
                     data = np.array(gid.get('data'))
@@ -762,13 +755,10 @@
                     data = data[:, [7, 1, 2]]
                     f_anomalous_data.append(data)
                 else:
-<<<<<<< HEAD
-=======
                     wav = np.linspace(1.16E2, 2.86399992e-03, 189)
                     zs = np.ones_like(wav)*Z
                     zrs = np.zeros_like(wav)
                     data_zs = np.vstack((wav, zs, zrs)).T
->>>>>>> a59e57f5
                     self.pe_cs[elem] = interp1d(wav, zrs)
                     f_anomalous_data.append(data_zs)
 
